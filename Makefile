.PHONY: test trade

test:
<<<<<<< HEAD
	RUST_LOG=info ./target/debug/binance-bot backtest --path ./data/DOGEUSDT-trades-2025-05-28.zip

emulate:
	RUST_LOG=info ./target/debug/binance-bot emulate
=======
	RUST_LOG=info cargo run backtest --path ./data/DOGEUSDT-trades-2025-05-28.zip | tail -1
>>>>>>> d34ff001

trade:
	RUST_LOG=info ./target/debug/binance-bot trade<|MERGE_RESOLUTION|>--- conflicted
+++ resolved
@@ -1,14 +1,7 @@
 .PHONY: test trade
 
 test:
-<<<<<<< HEAD
-	RUST_LOG=info ./target/debug/binance-bot backtest --path ./data/DOGEUSDT-trades-2025-05-28.zip
-
-emulate:
-	RUST_LOG=info ./target/debug/binance-bot emulate
-=======
 	RUST_LOG=info cargo run backtest --path ./data/DOGEUSDT-trades-2025-05-28.zip | tail -1
->>>>>>> d34ff001
 
 trade:
-	RUST_LOG=info ./target/debug/binance-bot trade+	RUST_LOG=info cargo run trade